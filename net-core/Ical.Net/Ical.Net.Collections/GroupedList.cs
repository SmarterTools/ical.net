using System;
using System.Collections;
using System.Collections.Generic;
using System.Linq;
using Ical.Net.Collections.Enumerators;
using Ical.Net.Collections.Interfaces;

namespace Ical.Net.Collections
{
    /// <summary>
    /// A list of objects that are keyed.
    /// </summary>
    public class GroupedList<TGroup, TItem> :
        IGroupedList<TGroup, TItem>
        where TItem : class, IGroupedObject<TGroup>
    {
        private readonly List<IMultiLinkedList<TItem>> _lists = new List<IMultiLinkedList<TItem>>();
        private readonly Dictionary<TGroup, IMultiLinkedList<TItem>> _dictionary = new Dictionary<TGroup, IMultiLinkedList<TItem>>();

        private IMultiLinkedList<TItem> EnsureList(TGroup group)
        {
            if (group == null)
            {
                return null;
            }

            if (_dictionary.ContainsKey(group))
            {
                return _dictionary[group];
            }

            var list = new MultiLinkedList<TItem>();
            _dictionary[group] = list;

            _lists.Add(list);
            return list;
        }

        private IMultiLinkedList<TItem> ListForIndex(int index, out int relativeIndex)
        {
            foreach (var list in _lists.Where(list => list.StartIndex <= index && list.ExclusiveEnd > index))
            {
                relativeIndex = index - list.StartIndex;
                return list;
            }
            relativeIndex = -1;
            return null;
        }

        public event EventHandler<ObjectEventArgs<TItem, int>> ItemAdded;

        protected void OnItemAdded(TItem obj, int index)
        {
            ItemAdded?.Invoke(this, new ObjectEventArgs<TItem, int>(obj, index));
        }

        public virtual void Add(TItem item)
        {
            if (item == null)
            {
                return;
            }

            // Add a new list if necessary
            var group = item.Group;
            var list = EnsureList(group);
            var index = list.Count;
            list.Add(item);
            OnItemAdded(item, list.StartIndex + index);
        }

        public virtual int IndexOf(TItem item)
        {
            var group = item.Group;
            if (!_dictionary.ContainsKey(group))
            {
                return -1;
            }

            // Get the list associated with this object's group
            var list = _dictionary[group];

            // Find the object within the list.
            var index = list.IndexOf(item);

            // Return the index within the overall KeyedList
            if (index >= 0)
                return list.StartIndex + index;
            return -1;
        }

        public virtual void Clear(TGroup group)
        {
            if (!_dictionary.ContainsKey(group))
            {
                return;
            }

            // Clear the list (note that this also clears the list in the _Lists object).
            _dictionary[group].Clear();
        }

        public virtual void Clear()
        {
            _dictionary.Clear();
            _lists.Clear();
        }

        public virtual bool ContainsKey(TGroup group) => _dictionary.ContainsKey(@group);

        public virtual int Count => _lists.Sum(list => list.Count);

        public virtual int CountOf(TGroup group)
        {
            return _dictionary.ContainsKey(group)
                ? _dictionary[group].Count
                : 0;
        }

        public virtual IEnumerable<TItem> Values() => _dictionary.Values.SelectMany(i => i);

        public virtual IEnumerable<TItem> AllOf(TGroup group)
        {
            return _dictionary.ContainsKey(@group)
                ? (IEnumerable<TItem>) _dictionary[@group]
                : new TItem[0];
        }

        public virtual bool Remove(TItem obj)
        {
            var group = obj.Group;
            if (!_dictionary.ContainsKey(group))
            {
                return false;
            }

            var items = _dictionary[group];
            var index = items.IndexOf(obj);

            if (index < 0)
            {
                return false;
            }

            items.RemoveAt(index);
            return true;
        }

        public virtual bool Remove(TGroup group)
        {
            if (!_dictionary.ContainsKey(group))
            {
                return false;
            }

<<<<<<< HEAD
            var list = _dictionary[group];
            for (var i = list.Count - 1; i >= 0; i--)
            {
                list.RemoveAt(i);
            }
            return true;
=======
            if (!_lists.Remove(_dictionary[group]))
            {
                return false;
            }

            return _dictionary.Remove(group);

            //var list = _dictionary[group];
            //for (var i = list.Count - 1; i >= 0; i--)
            //{
            //    list.RemoveAt(i);
            //}
            //return true;
>>>>>>> b3aae9cb
        }

        public virtual bool Contains(TItem item)
        {
            var group = item.Group;
            return _dictionary.ContainsKey(group) && _dictionary[group].Contains(item);
        }

        public virtual void CopyTo(TItem[] array, int arrayIndex)
        {
            _dictionary.SelectMany(kvp => kvp.Value).ToArray().CopyTo(array, arrayIndex);
        }

        public virtual bool IsReadOnly => false;

        public virtual void Insert(int index, TItem item)
        {
            int relativeIndex;
            var list = ListForIndex(index, out relativeIndex);
            if (list == null)
            {
                return;
            }

            list.Insert(relativeIndex, item);
            OnItemAdded(item, index);
        }

        public virtual void RemoveAt(int index)
        {
            int relativeIndex;
            var list = ListForIndex(index, out relativeIndex);
            if (list == null)
            {
                return;
            }
            var item = list[relativeIndex];
            list.RemoveAt(relativeIndex);
        }

        public virtual TItem this[int index]
        {
            get
            {
                int relativeIndex;
                var list = ListForIndex(index, out relativeIndex);
                return list?[relativeIndex];
            }
            set
            {
                int relativeIndex;
                var list = ListForIndex(index, out relativeIndex);
                if (list == null)
                {
                    return;
                }

                // Remove the item at that index and replace it
                var item = list[relativeIndex];
                list.RemoveAt(relativeIndex);
                list.Insert(relativeIndex, value);
                OnItemAdded(item, index);
            }
        }

        public IEnumerator<TItem> GetEnumerator()
        {
            return new GroupedListEnumerator<TItem>(_lists);
        }

        IEnumerator IEnumerable.GetEnumerator()
        {
            return new GroupedListEnumerator<TItem>(_lists);
        }
    }    
}<|MERGE_RESOLUTION|>--- conflicted
+++ resolved
@@ -153,28 +153,19 @@
                 return false;
             }
 
-<<<<<<< HEAD
             var list = _dictionary[group];
             for (var i = list.Count - 1; i >= 0; i--)
             {
                 list.RemoveAt(i);
             }
             return true;
-=======
+
             if (!_lists.Remove(_dictionary[group]))
             {
                 return false;
             }
 
             return _dictionary.Remove(group);
-
-            //var list = _dictionary[group];
-            //for (var i = list.Count - 1; i >= 0; i--)
-            //{
-            //    list.RemoveAt(i);
-            //}
-            //return true;
->>>>>>> b3aae9cb
         }
 
         public virtual bool Contains(TItem item)
